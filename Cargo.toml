[package]
name = "cargo-mobile"
version = "0.1.0"
authors = ["Brainium Studios LLC", "Francesca Lovebloom <francesca@brainiumstudios.com>"]
edition = "2018"
description = "Rust on mobile made easy!"
documentation = "https://docs.rs/cargo-mobile"
repository = "https://github.com/BrainiumLLC/cargo-mobile"
readme = "README.md"
keywords = ["cargo", "mobile", "ios", "android"]
categories = ["development-tools::cargo-plugins"]
license = "Apache-2.0/MIT"

[[bin]]
name = "cargo-apple"

[[bin]]
name = "cargo-android"

[features]
brainium = []
default = []

[dependencies]
bicycle = { git = "https://github.com/BrainiumLLC/bicycle", rev = "28080e0c6fa4067d9dd1b0f2b7322b6b32178e1f" }
<<<<<<< HEAD
bossy = "0.1.4"
=======
bossy = "0.2.0"
>>>>>>> 1f5f1410
colored = "1.9.3"
deunicode = "1.1.1"
english-numbers = "0.3.3"
env_logger = "0.7.1"
heck = "0.3.1"
home = "0.5.3"
ignore = "0.4.16"
indexmap = "1.3.2"
java-properties = { version = "1.2.0" }
log = "0.4.8"
once-cell-regex = "0.2.1"
path_abs = "0.5.0"
publicsuffix = { version = "1.5.4", default-features = false }
reserved-names = { git = "https://github.com/BrainiumLLC/reserved-names" }
serde = { version = "1.0.105", features = ["derive"] }
structopt = "0.3.12"
textwrap = { version = "0.11.0", features = ["term_size"] }
thiserror = "1.0.20"
toml = { version = "0.5.6", features = ["preserve_order"] }
yes-or-no = { git = "https://github.com/BrainiumLLC/yes-or-no" }

[target.'cfg(target_os = "macos")'.dependencies]
cocoa = "0.20.0"
core-foundation = "0.7.0"
openssl = "0.10.28"
objc = "0.2.7"
objc_id = "0.1.1"
serde_json = "1.0.50"

[target.'cfg(target_os = "linux")'.dependencies]
freedesktop_entry_parser = "1.1"

[build-dependencies]
bicycle = { git = "https://github.com/BrainiumLLC/bicycle", rev = "28080e0c6fa4067d9dd1b0f2b7322b6b32178e1f" }
hit = "0.1.0"
home = "0.5.3"<|MERGE_RESOLUTION|>--- conflicted
+++ resolved
@@ -23,11 +23,7 @@
 
 [dependencies]
 bicycle = { git = "https://github.com/BrainiumLLC/bicycle", rev = "28080e0c6fa4067d9dd1b0f2b7322b6b32178e1f" }
-<<<<<<< HEAD
-bossy = "0.1.4"
-=======
 bossy = "0.2.0"
->>>>>>> 1f5f1410
 colored = "1.9.3"
 deunicode = "1.1.1"
 english-numbers = "0.3.3"
