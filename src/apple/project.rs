--- conflicted
+++ resolved
@@ -108,10 +108,8 @@
             );
             map.insert("macos-vendor-sdks", metadata.macos().vendor_frameworks());
             map.insert("asset-catalogs", asset_catalogs);
-<<<<<<< HEAD
             map.insert("ios-pods", ios_pods);
             map.insert("macos-pods", macos_pods);
-=======
             map.insert(
                 "ios-additional-targets",
                 metadata.ios().additional_targets(),
@@ -120,7 +118,6 @@
                 "macos-additional-targets",
                 metadata.macos().additional_targets(),
             );
->>>>>>> 3e368235
         },
         filter.fun(),
     )
