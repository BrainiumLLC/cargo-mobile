--- conflicted
+++ resolved
@@ -51,12 +51,9 @@
     pub ios_features: Option<Vec<String>>,
     pub macos_no_default_features: Option<bool>,
     pub macos_features: Option<Vec<String>>,
-<<<<<<< HEAD
     pub ios_version: Option<String>,
     pub macos_version: Option<String>,
-=======
     pub use_legacy_build_system: Option<bool>,
->>>>>>> 3e368235
 }
 
 impl Raw {
@@ -73,12 +70,9 @@
             ios_features: None,
             macos_no_default_features: None,
             macos_features: None,
-<<<<<<< HEAD
             ios_version: None,
             macos_version: None,
-=======
             use_legacy_build_system: None,
->>>>>>> 3e368235
         })
     }
 
@@ -154,12 +148,9 @@
             ios_features: None,
             macos_no_default_features: None,
             macos_features: None,
-<<<<<<< HEAD
             ios_version: None,
             macos_version: None,
-=======
             use_legacy_build_system: None,
->>>>>>> 3e368235
         })
     }
 }