--- conflicted
+++ resolved
@@ -5,13 +5,8 @@
 use crate::{
     config::app::App,
     util::{
-<<<<<<< HEAD
         self, cli::Report, VersionDouble, VersionDoubleError, VersionNumber, VersionNumberError,
         VersionTriple, VersionTripleError,
-=======
-        self, cli::Report, Pod, VersionDouble, VersionDoubleError, VersionTriple,
-        VersionTripleError,
->>>>>>> 98931ede
     },
 };
 use serde::{Deserialize, Serialize};
