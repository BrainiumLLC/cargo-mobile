--- conflicted
+++ resolved
@@ -17,29 +17,23 @@
 }
 
 #[derive(Debug, Deserialize)]
-<<<<<<< HEAD
-=======
 pub struct AssetPackInfo {
     pub name: String,
     pub delivery_type: String,
 }
 
 #[derive(Debug, Deserialize)]
->>>>>>> 4c3e74fe
 #[serde(rename_all = "kebab-case")]
 pub struct Metadata {
     #[serde(default = "default_true")]
     supported: bool,
     features: Option<Vec<String>>,
-<<<<<<< HEAD
     app_sources: Option<Vec<String>>,
     app_plugins: Option<Vec<String>>,
     project_dependencies: Option<Vec<String>>,
     app_dependencies: Option<Vec<String>>,
     app_dependencies_platform: Option<Vec<String>>,
-=======
     asset_packs: Option<Vec<AssetPackInfo>>,
->>>>>>> 4c3e74fe
 }
 
 impl Default for Metadata {
@@ -47,15 +41,12 @@
         Self {
             supported: true,
             features: None,
-<<<<<<< HEAD
             app_sources: None,
             app_plugins: None,
             project_dependencies: None,
             app_dependencies: None,
             app_dependencies_platform: None,
-=======
             asset_packs: None,
->>>>>>> 4c3e74fe
         }
     }
 }
@@ -73,7 +64,6 @@
         self.features.as_deref()
     }
 
-<<<<<<< HEAD
     pub fn app_sources(&self) -> &[String] {
         self.app_sources.as_deref().unwrap_or_else(|| &[])
     }
@@ -92,10 +82,9 @@
 
     pub fn app_dependencies_platform(&self) -> Option<&[String]> {
         self.app_dependencies_platform.as_deref()
-=======
+
     pub fn asset_packs(&self) -> Option<&[AssetPackInfo]> {
         self.asset_packs.as_deref()
->>>>>>> 4c3e74fe
     }
 }
 
