--- conflicted
+++ resolved
@@ -1,15 +1,13 @@
 #!groovy
 
-<<<<<<< HEAD
 projectName = 'cargo-mobile'
 branchName = env.BRANCH_NAME
 resourceName = "${projectName}_${branchName}_build"
-=======
+
 @Library('jenkinsfile-scripts') _
->>>>>>> 33c98330
 
 project {
-    name 'ginit'
+    name 'cargo-mobile'
     branch {
         pattern '^master$'
         pingSlack true
