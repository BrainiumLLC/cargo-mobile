use super::ndk;
use crate::util::pure_command::ExplicitEnv;
use std::{fmt, path::PathBuf};

#[derive(Debug)]
pub enum Error {
    BaseEnvError(crate::env::Error),
    // TODO: we should be nice and provide a platform-specific suggestion
    AndroidSdkRootNotSet(std::env::VarError),
    AndroidSdkRootNotADir,
    NdkEnvError(ndk::Error),
}

impl fmt::Display for Error {
    fn fmt(&self, f: &mut fmt::Formatter<'_>) -> fmt::Result {
        match self {
            Error::BaseEnvError(err) => write!(f, "{}", err),
            Error::AndroidSdkRootNotSet(err) => {
                write!(f, "The `ANDROID_SDK_ROOT` environment variable isn't set, and is required: {}", err)
            }
            Error::AndroidSdkRootNotADir => write!(
                f,
                "The `ANDROID_SDK_ROOT` environment variable is set, but doesn't point to an existing directory."
            ),
            Error::NdkEnvError(err) => write!(f, "{}", err),
        }
    }
}

#[derive(Debug)]
pub struct Env {
    base: crate::env::Env,
    sdk_root: PathBuf,
    pub ndk: ndk::Env,
}

impl Env {
<<<<<<< HEAD
    pub fn new() -> Result<Self, EnvError> {
        let base = crate::env::Env::new().map_err(EnvError::BaseEnvError)?;
=======
    pub fn new() -> Result<Self, Error> {
        let base = crate::env::Env::new().map_err(Error::BaseEnvError)?;
>>>>>>> 53d1e109
        let sdk_root = std::env::var("ANDROID_SDK_ROOT")
            .map_err(Error::AndroidSdkRootNotSet)
            .map(PathBuf::from)
            .and_then(|sdk_root| {
                if sdk_root.is_dir() {
                    Ok(sdk_root)
                } else {
                    Err(Error::AndroidSdkRootNotADir)
                }
            })
            .or_else(|err| {
                if let Some(android_home) = std::env::var("ANDROID_HOME")
                    .ok()
                    .map(PathBuf::from)
                    .filter(|android_home| android_home.is_dir())
                {
                    log::warn!("`ANDROID_SDK_ROOT` isn't set; falling back to `ANDROID_HOME`, which is deprecated");
                    Ok(android_home)
                } else {
                    Err(err)
                }
            })
            .or_else(|err| {
                if let Some(android_home) = std::env::var("ANDROID_HOME")
                    .ok()
                    .map(PathBuf::from)
                    .filter(|android_home| android_home.is_dir())
                {
                    log::warn!("`ANDROID_SDK_ROOT` isn't set; falling back to `ANDROID_HOME`, which is deprecated");
                    Ok(android_home)
                } else {
                    Err(err)
                }
            })?;
        Ok(Self {
            base,
            sdk_root,
            ndk: ndk::Env::new().map_err(Error::NdkEnvError)?,
        })
    }
}

impl ExplicitEnv for Env {
    fn explicit_env(&self) -> Vec<(&str, &std::ffi::OsStr)> {
        let mut envs = self.base.explicit_env();
        envs.extend(&[
            ("ANDROID_SDK_ROOT", self.sdk_root.as_ref()),
            ("NDK_HOME", self.ndk.home().as_ref()),
        ]);
        envs
    }
}<|MERGE_RESOLUTION|>--- conflicted
+++ resolved
@@ -35,13 +35,8 @@
 }
 
 impl Env {
-<<<<<<< HEAD
-    pub fn new() -> Result<Self, EnvError> {
-        let base = crate::env::Env::new().map_err(EnvError::BaseEnvError)?;
-=======
     pub fn new() -> Result<Self, Error> {
         let base = crate::env::Env::new().map_err(Error::BaseEnvError)?;
->>>>>>> 53d1e109
         let sdk_root = std::env::var("ANDROID_SDK_ROOT")
             .map_err(Error::AndroidSdkRootNotSet)
             .map(PathBuf::from)
