# Uncomment the next line to define a global platform for your project

target '{{app.name}}_iOS' do
platform :ios, '{{apple.ios-version}}'
  # Pods for {{app.name}}_iOS
  {{~#each ios-pods}}
  pod '{{this}}'{{/each}}
end

target '{{app.name}}_macOS' do
platform :osx, '{{apple.macos-version}}'
  # Pods for {{app.name}}_macOS
  {{~#each macos-pods}}
  pod '{{this}}'{{/each}}
end

<<<<<<< HEAD
post_install do |installer|
 installer.pods_project.targets.each do |target|
  target.build_configurations.each do |config|
   config.build_settings['IPHONEOS_DEPLOYMENT_TARGET'] = '{{apple.ios-version}}'
   config.build_settings['MACOSX_DEPLOYMENT_TARGET'] = '{{apple.macos-version}}'
=======
# Delete the deployment target for iOS and macOS, causing it to be inherited from the Podfile
post_install do |installer|
 installer.pods_project.targets.each do |target|
  target.build_configurations.each do |config|
   config.build_settings.delete 'IPHONEOS_DEPLOYMENT_TARGET'
   config.build_settings.delete 'MACOSX_DEPLOYMENT_TARGET'
>>>>>>> 734579e7
  end
 end
end<|MERGE_RESOLUTION|>--- conflicted
+++ resolved
@@ -14,20 +14,12 @@
   pod '{{this}}'{{/each}}
 end
 
-<<<<<<< HEAD
-post_install do |installer|
- installer.pods_project.targets.each do |target|
-  target.build_configurations.each do |config|
-   config.build_settings['IPHONEOS_DEPLOYMENT_TARGET'] = '{{apple.ios-version}}'
-   config.build_settings['MACOSX_DEPLOYMENT_TARGET'] = '{{apple.macos-version}}'
-=======
 # Delete the deployment target for iOS and macOS, causing it to be inherited from the Podfile
 post_install do |installer|
  installer.pods_project.targets.each do |target|
   target.build_configurations.each do |config|
    config.build_settings.delete 'IPHONEOS_DEPLOYMENT_TARGET'
    config.build_settings.delete 'MACOSX_DEPLOYMENT_TARGET'
->>>>>>> 734579e7
   end
  end
 end