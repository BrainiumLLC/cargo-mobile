--- conflicted
+++ resolved
@@ -259,28 +259,4 @@
         basedOnDependencyAnalysis: {{this.based-on-dependency-analysis}}{{/if}}{{#if this.discovered-dependency-file}}
         discoveredDependencyFile: {{this.discovered-dependency-file}}{{/if}}
       {{~/each~}}
-<<<<<<< HEAD
-    {{~/if}}
-=======
-    {{~/if}}
-  lib_{{app.name}}_iOS:
-    type: ""
-    platform: iOS
-    settings:
-      ENABLE_BITCODE: {{apple.enable-bitcode}}
-      ARCHS: [{{join ios-valid-archs}}]
-      VALID_ARCHS: {{~#each ios-valid-archs}} {{this}} {{/each}}
-    legacy:
-      toolPath: ${HOME}/.cargo/bin/cargo-apple
-      arguments: xcode-script -v --platform ${PLATFORM_DISPLAY_NAME:?} --sdk-root ${SDKROOT:?} --configuration ${CONFIGURATION:?} ${FORCE_COLOR} ${ARCHS:?}
-      passSettings: false # prevents evil linker errors
-      workingDirectory: $(SRCROOT)/..
-  lib_{{app.name}}_macOS:
-    type: ""
-    platform: macOS
-    legacy:
-      toolPath: ${HOME}/.cargo/bin/cargo-apple
-      arguments: xcode-script -v --platform ${PLATFORM_DISPLAY_NAME:?} --sdk-root ${SDKROOT:?} --configuration ${CONFIGURATION:?} ${FORCE_COLOR} ${ARCHS:?}
-      passSettings: false
-      workingDirectory: $(SRCROOT)/..
->>>>>>> 1ca38d84
+    {{~/if}}