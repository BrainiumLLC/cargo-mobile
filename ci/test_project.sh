#!/usr/bin/env bash

set -ex

export RUST_BACKTRACE=1

<<<<<<< HEAD
BRANCH_NAME="${1:?}"
DEV_BRANCH="${2:?}"

EXE_PATH_MOBILE="cargo mobile"
EXE_PATH_ANDROID="cargo android"
EXE_PATH_APPLE="cargo apple"

if [ $BRANCH_NAME != $DEV_BRANCH ]; then
    cargo build
    EXE_PATH_MOBILE=$(realpath "target/debug/cargo-mobile")
    EXE_PATH_ANDROID=$(realpath "target/debug/cargo-android")
    EXE_PATH_APPLE=$(realpath "target/debug/cargo-apple")
fi
=======
cargo build
EXE_PATH=$(realpath "target/debug/cargo-ginit")
>>>>>>> 33c98330

# test by building a temporary project
rm -rf ./tmp
mkdir -p tmp
cd ./tmp
$EXE_PATH_MOBILE init --non-interactive
cargo check
$EXE_PATH_ANDROID check aarch64
$EXE_PATH_APPLE check aarch64
# FIXME: enable this when xcode11 is on jenkins
# $EXE_PATH apple check x86_64
cd -<|MERGE_RESOLUTION|>--- conflicted
+++ resolved
@@ -4,7 +4,6 @@
 
 export RUST_BACKTRACE=1
 
-<<<<<<< HEAD
 BRANCH_NAME="${1:?}"
 DEV_BRANCH="${2:?}"
 
@@ -18,10 +17,6 @@
     EXE_PATH_ANDROID=$(realpath "target/debug/cargo-android")
     EXE_PATH_APPLE=$(realpath "target/debug/cargo-apple")
 fi
-=======
-cargo build
-EXE_PATH=$(realpath "target/debug/cargo-ginit")
->>>>>>> 33c98330
 
 # test by building a temporary project
 rm -rf ./tmp
